RUN=poetry run
TIMECMD= #/usr/bin/time -l
VERBOSE=-vvv

install:
	poetry install

prepare_tests:
	mkdir -p tmp

test_small_%: prepare_tests
	$(RUN) $(TIMECMD) matrix-validator $(VERBOSE) validate \
		--report-dir tmp/ \
		--validator $* \
		--edges tests/data/testdata_robokop-kg_edges.tsv \
		--nodes tests/data/testdata_robokop-kg_nodes.tsv
<<<<<<< HEAD
	cat tmp/report.txt

test_nodes:
	mkdir -p tmp
	poetry run matrix-validate-kg-nodes -vvv -o tmp -i tests/data/testdata_robokop-kg_nodes.tsv

test_edges:
	mkdir -p tmp
	poetry run matrix-validate-kg-edges -vvv -o tmp -i tests/data/testdata_robokop-kg_edges.tsv
=======

run_small_tests:
	$(MAKE) test_small_pandera
	$(MAKE) test_small_python
	$(MAKE) test_small_polars

test_large:
	mkdir -p tmp
	$(RUN) /usr/bin/time -l matrix-validate-kg -vvv \
		--report tmp/report.txt \
		--edges data/data_01_RAW_KGs_robokop-kg_6fce5de1f1332b19_edges.tsv \
		--nodes data/data_01_RAW_KGs_robokop-kg_6fce5de1f1332b19_nodes.tsv
	#cat tmp/report.txt
>>>>>>> d6f5ce44
<|MERGE_RESOLUTION|>--- conflicted
+++ resolved
@@ -14,17 +14,6 @@
 		--validator $* \
 		--edges tests/data/testdata_robokop-kg_edges.tsv \
 		--nodes tests/data/testdata_robokop-kg_nodes.tsv
-<<<<<<< HEAD
-	cat tmp/report.txt
-
-test_nodes:
-	mkdir -p tmp
-	poetry run matrix-validate-kg-nodes -vvv -o tmp -i tests/data/testdata_robokop-kg_nodes.tsv
-
-test_edges:
-	mkdir -p tmp
-	poetry run matrix-validate-kg-edges -vvv -o tmp -i tests/data/testdata_robokop-kg_edges.tsv
-=======
 
 run_small_tests:
 	$(MAKE) test_small_pandera
@@ -37,5 +26,4 @@
 		--report tmp/report.txt \
 		--edges data/data_01_RAW_KGs_robokop-kg_6fce5de1f1332b19_edges.tsv \
 		--nodes data/data_01_RAW_KGs_robokop-kg_6fce5de1f1332b19_nodes.tsv
-	#cat tmp/report.txt
->>>>>>> d6f5ce44
+	#cat tmp/report.txt