"""CLI for matrix-validator."""

import logging as _logging
import sys
from functools import wraps

import click

from matrix_validator import __version__, validator_polars, validator_purepython, validator_schema

logger = _logging.getLogger(__name__)


def common_options(f):
    """Provide common click options used in various subcommands."""

    @wraps(f)
    @click.option("-c", "--config", type=click.Path(), required=False, help="Path to the config file.")
    @click.option("-n", "--nodes", type=click.Path(), required=False, help="Path to the nodes TSV file.")
    @click.option("-e", "--edges", type=click.Path(), required=False, help="Path to the edges TSV file.")
    @click.option("-l", "--limit", type=click.INT, required=False, help="Rows to validate.  When not set, all rows are validated.")
    @click.option("-r", "--report-dir", type=click.Path(writable=True), required=False, help="Path to write report.")
    @click.option(
        "--output-format",
        type=click.Choice(["txt", "md"], case_sensitive=False),
        default="txt",
        help="Format of the validation report.",
    )
    def wrapper(*args, **kwargs):
        """Wrap common options in function."""
        return f(*args, **kwargs)

    return wrapper


@click.group()
@click.option("-v", "--verbose", count=True)
@click.option("-q", "--quiet")
@click.version_option(__version__)
def main(verbose: int, quiet: bool):
    """Run the Matrix Validator CLI."""
    if verbose >= 2:
        _logging.basicConfig(stream=sys.stdout, level=_logging.DEBUG)
    elif verbose == 1:
        _logging.basicConfig(stream=sys.stdout, level=_logging.INFO)
    else:
        _logging.basicConfig(stream=sys.stdout, level=_logging.WARNING)
    if quiet:
        _logging.basicConfig(stream=sys.stdout, level=_logging.ERROR)


@main.command()
@click.argument("subcommand")
@click.pass_context
def help(ctx, subcommand):
    """Echoes help for subcommands."""
    subcommand_obj = main.get_command(ctx, subcommand)
    if subcommand_obj is None:
        click.echo("The command you seek help with does not exist.")
    else:
        click.echo(subcommand_obj.get_help(ctx))


@main.command()
@common_options
<<<<<<< HEAD
def polars(config, nodes, edges, limit, report_dir, output_format):
=======
@click.option(
    "--validator",
    type=click.Choice(["pandas", "python", "polars"], case_sensitive=False),
    default="polars",
    help="Pick validator implementation.",
)
def validate(nodes, edges, limit, report_dir, output_format, validator):
    """
    CLI for matrix-validator.

    This validates a knowledge graph using optional nodes and edges TSV files.
    """
    if validator == "python":
        pandera(nodes, edges, limit, report_dir, output_format)
    elif validator == "pandera":
        python(nodes, edges, limit, report_dir, output_format)
    elif validator == "polars":
        polars(nodes, edges, limit, report_dir, output_format)
    else:
        click.echo(f"Validation failed: unknown validator {validate}", err=True)


@main.command()
@common_options
def polars(nodes, edges, limit, report_dir, output_format):
>>>>>>> fabc5ecf
    """
    CLI for matrix-validator.

    This validates a knowledge graph using optional nodes and edges TSV files.
    """
    try:
        validator = validator_polars.ValidatorPolarsImpl(config)
        if output_format:
            validator.set_output_format(output_format)
        if report_dir:
            validator.set_report_dir(report_dir)
        validator.validate(nodes, edges, limit)
    except Exception as e:
        logger.exception(f"Error during validation: {e}")
        click.echo("Validation failed. See logs for details.", err=True)


@main.command()
@common_options
def python(config, nodes, edges, limit, report_dir, output_format):
    """
    CLI for matrix-validator.

    This validates a knowledge graph using optional nodes and edges TSV files.
    """
    try:
        validator = validator_purepython.ValidatorPurePythonImpl(config)
        if output_format:
            validator.set_output_format(output_format)
        if report_dir:
            validator.set_report_dir(report_dir)
        validator.validate(nodes, edges, limit)
    except Exception as e:
        logger.exception(f"Error during validation: {e}")
        click.echo("Validation failed. See logs for details.", err=True)


@main.command()
@common_options
def pandera(config, nodes, edges, limit, report_dir, output_format):
    """
    CLI for matrix-validator.

    This validates a knowledge graph using optional nodes and edges TSV files.
    """
    try:
        validator = validator_schema.ValidatorPanderaImpl(config)
        if output_format:
            validator.set_output_format(output_format)
        if report_dir:
            validator.set_report_dir(report_dir)
        validator.validate(nodes, edges, limit)
    except Exception as e:
        logger.exception(f"Error during validation: {e}")
        click.echo("Validation failed. See logs for details.", err=True)


if __name__ == "__main__":
    main()<|MERGE_RESOLUTION|>--- conflicted
+++ resolved
@@ -10,34 +10,28 @@
 
 logger = _logging.getLogger(__name__)
 
-
-def common_options(f):
-    """Provide common click options used in various subcommands."""
-
-    @wraps(f)
-    @click.option("-c", "--config", type=click.Path(), required=False, help="Path to the config file.")
-    @click.option("-n", "--nodes", type=click.Path(), required=False, help="Path to the nodes TSV file.")
-    @click.option("-e", "--edges", type=click.Path(), required=False, help="Path to the edges TSV file.")
-    @click.option("-l", "--limit", type=click.INT, required=False, help="Rows to validate.  When not set, all rows are validated.")
-    @click.option("-r", "--report-dir", type=click.Path(writable=True), required=False, help="Path to write report.")
-    @click.option(
-        "--output-format",
-        type=click.Choice(["txt", "md"], case_sensitive=False),
-        default="txt",
-        help="Format of the validation report.",
-    )
-    def wrapper(*args, **kwargs):
-        """Wrap common options in function."""
-        return f(*args, **kwargs)
-
-    return wrapper
-
-
-@click.group()
+@click.command()
+@click.option(
+    "--validator",
+    type=click.Choice(["pandas", "python", "polars"], case_sensitive=False),
+    default="polars",
+    help="Pick validator implementation.",
+)
+@click.option("-c", "--config", type=click.Path(), required=False, help="Path to the config file.")
+@click.option("-n", "--nodes", type=click.Path(), required=False, help="Path to the nodes TSV file.")
+@click.option("-e", "--edges", type=click.Path(), required=False, help="Path to the edges TSV file.")
+@click.option("-l", "--limit", type=click.INT, required=False, help="Rows to validate.  When not set, all rows are validated.")
+@click.option("-r", "--report-dir", type=click.Path(writable=True), required=False, help="Path to write report.")
+@click.option(
+    "--output-format",
+    type=click.Choice(["txt", "md"], case_sensitive=False),
+    default="txt",
+    help="Format of the validation report.",
+)
 @click.option("-v", "--verbose", count=True)
 @click.option("-q", "--quiet")
 @click.version_option(__version__)
-def main(verbose: int, quiet: bool):
+def main(validator, config, nodes, edges, limit, report_dir, output_format, verbose: int, quiet: bool):
     """Run the Matrix Validator CLI."""
     if verbose >= 2:
         _logging.basicConfig(stream=sys.stdout, level=_logging.DEBUG)
@@ -48,50 +42,16 @@
     if quiet:
         _logging.basicConfig(stream=sys.stdout, level=_logging.ERROR)
 
-
-@main.command()
-@click.argument("subcommand")
-@click.pass_context
-def help(ctx, subcommand):
-    """Echoes help for subcommands."""
-    subcommand_obj = main.get_command(ctx, subcommand)
-    if subcommand_obj is None:
-        click.echo("The command you seek help with does not exist.")
-    else:
-        click.echo(subcommand_obj.get_help(ctx))
+    match validator:
+        case "python":
+            python(config, nodes, edges, limit, report_dir, output_format)
+        case "pandera":
+            pandera(config, nodes, edges, limit, report_dir, output_format)
+        case "polars":
+            polars(config, nodes, edges, limit, report_dir, output_format)
 
 
-@main.command()
-@common_options
-<<<<<<< HEAD
 def polars(config, nodes, edges, limit, report_dir, output_format):
-=======
-@click.option(
-    "--validator",
-    type=click.Choice(["pandas", "python", "polars"], case_sensitive=False),
-    default="polars",
-    help="Pick validator implementation.",
-)
-def validate(nodes, edges, limit, report_dir, output_format, validator):
-    """
-    CLI for matrix-validator.
-
-    This validates a knowledge graph using optional nodes and edges TSV files.
-    """
-    if validator == "python":
-        pandera(nodes, edges, limit, report_dir, output_format)
-    elif validator == "pandera":
-        python(nodes, edges, limit, report_dir, output_format)
-    elif validator == "polars":
-        polars(nodes, edges, limit, report_dir, output_format)
-    else:
-        click.echo(f"Validation failed: unknown validator {validate}", err=True)
-
-
-@main.command()
-@common_options
-def polars(nodes, edges, limit, report_dir, output_format):
->>>>>>> fabc5ecf
     """
     CLI for matrix-validator.
 
@@ -109,8 +69,6 @@
         click.echo("Validation failed. See logs for details.", err=True)
 
 
-@main.command()
-@common_options
 def python(config, nodes, edges, limit, report_dir, output_format):
     """
     CLI for matrix-validator.
@@ -129,8 +87,6 @@
         click.echo("Validation failed. See logs for details.", err=True)
 
 
-@main.command()
-@common_options
 def pandera(config, nodes, edges, limit, report_dir, output_format):
     """
     CLI for matrix-validator.
