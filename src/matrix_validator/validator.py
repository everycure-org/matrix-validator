--- conflicted
+++ resolved
@@ -2,6 +2,12 @@
 
 import os
 from abc import ABC, abstractmethod
+
+NCNAME_PATTERN = r"[A-Za-z_][A-Za-z0-9\.\-_]*"
+LOCAL_UNIQUE_IDENTIFIER_PATTERN = r"(/[^\s/][^\s]*|[^\s/][^\s]*|[^\s]?)"
+
+CURIE_REGEX = rf"^({NCNAME_PATTERN}?:)?{LOCAL_UNIQUE_IDENTIFIER_PATTERN}$"
+STARTS_WITH_BIOLINK_REGEX = rf"^biolink:{LOCAL_UNIQUE_IDENTIFIER_PATTERN}$"
 
 
 class Validator(ABC):
@@ -12,19 +18,10 @@
         self.report_dir = None
         self.output_format = "txt"
 
-<<<<<<< HEAD
-NCNAME_PATTERN = r"[A-Za-z_][A-Za-z0-9\.\-_]*"
-LOCAL_UNIQUE_IDENTIFIER_PATTERN = r"(/[^\s/][^\s]*|[^\s/][^\s]*|[^\s]?)"
-
-CURIE_REGEX = rf"^({NCNAME_PATTERN}?:)?{LOCAL_UNIQUE_IDENTIFIER_PATTERN}$"
-STARTS_WITH_BIOLINK_REGEX = rf"^biolink:{LOCAL_UNIQUE_IDENTIFIER_PATTERN}$"
-
-=======
     @abstractmethod
     def validate(self, nodes_file_path, edges_file_path):
         """Validate a knowledge graph as nodes and edges KGX TSV files."""
         pass
->>>>>>> d6f5ce44
 
     def is_set_report_dir(self):
         """Check if the report directory is set."""
@@ -48,222 +45,6 @@
         """Get the output format."""
         return self.output_format
 
-<<<<<<< HEAD
-    if not invalid_edges_output_file:
-        invalid_edges_output_file = f"{report_file}_invalid_edges.tsv"
-
-    if not invalid_nodes_output_file:
-        invalid_nodes_output_file = f"{report_file}_invalid_nodes.tsv"
-
-    # Validate nodes if provided
-    if nodes:
-        logging.warning(f"🔍 Validating Nodes TSV: {nodes}")
-
-        try:
-            reader = pl.read_csv_batched(nodes, separator="\t", infer_schema_length=0, batch_size=batch_size)
-            node_batches = list(reader.next_batches(5))  # Store batches to avoid generator exhaustion
-
-            if not node_batches:
-                validation_reports.append("⚠️ **Nodes Validation Failed**: No data found in the nodes file.")
-            else:
-                # validated_nodes = [MatrixNodeSchema.validate(df, lazy=True) for df in node_batches]
-                # validation_reports.append("✅ **Nodes Validation Passed**")
-                validated_nodes = []
-                for df in node_batches:
-                    try:
-                        validated_nodes.append(MatrixNodeSchema.validate(df, lazy=True))
-                    except Exception:
-                        logging.warning("❌ Node validation failed for a batch.")
-                        invalid_nodes.append(df)
-
-                validation_reports.append("✅ **Edges Validation Passed**")
-        except Exception as e:
-            error_message = json.loads(str(e)) if "SCHEMA" in str(e) else str(e)
-            validation_reports.append(f"❌ **Nodes Validation Failed**:\n{format_schema_error(error_message)}")
-
-    # Validate edges if provided
-    if edges:
-        logging.warning(f"🔍 Validating Edges TSV: {edges}")
-
-        try:
-            reader = pl.read_csv_batched(edges, separator="\t", infer_schema_length=0, batch_size=batch_size)
-            edge_batches = list(reader.next_batches(5))  # Store batches to prevent multiple iterations
-
-            if not edge_batches:
-                validation_reports.append("⚠️ **Edges Validation Failed**: No data found in the edges file.")
-            else:
-                validated_edges = []
-                for df in edge_batches:
-                    try:
-                        validated_edges.append(MatrixEdgeSchema.validate(df, lazy=True))
-                    except Exception:
-                        logging.warning("❌ Edge validation failed for a batch.")
-                        invalid_edges.append(df)  # Capture invalid rows
-
-                validation_reports.append("✅ **Edges Validation Passed**")
-
-        except Exception as e:
-            error_message = json.loads(str(e)) if "SCHEMA" in str(e) else str(e)
-            validation_reports.append(f"❌ **Edges Validation Failed**:\n{format_schema_error(error_message)}")
-
-    # Write invalid rows to a file
-    if invalid_edges:
-        invalid_data = pl.concat(invalid_edges)
-        invalid_data.write_csv(invalid_edges_output_file, separator="\t")
-        logging.warning(f"⚠️ Invalid edges written to {invalid_edges_output_file}")
-
-    if invalid_nodes:
-        invalid_data = pl.concat(invalid_nodes)
-        invalid_data.write_csv(invalid_nodes_output_file, separator="\t")
-        logging.warning(f"⚠️ Invalid nodes written to {invalid_nodes_output_file}")
-
-    # Write validation report
-    logging.info(f"📄 Validation report written to {report_file}")
-    write_report(output_format, report_file, validation_reports)
-
-
-def validate_kg_nodes(nodes, output_format, report_file):
-    """Validate a knowledge graph using optional nodes TSV files."""
-    validation_reports = []
-
-    logger.info("Validating nodes TSV...")
-
-    counts_df = (
-        pl.scan_csv(nodes, separator="\t", truncate_ragged_lines=True, has_header=True, ignore_errors=True)
-        .select(
-            [
-                pl.col("id").str.contains(CURIE_REGEX).sum().alias("valid_curie_id_count"),
-                (~pl.col("id").str.contains(CURIE_REGEX)).sum().alias("invalid_curie_id_count"),
-                pl.col("category").str.contains(STARTS_WITH_BIOLINK_REGEX).sum().alias("valid_starts_with_biolink_category_count"),
-                (~pl.col("category").str.contains(STARTS_WITH_BIOLINK_REGEX)).sum().alias("invalid_starts_with_biolink_category_count"),
-            ]
-        )
-        .collect()
-    )
-
-    validation_reports.append(counts_df.write_ndjson())
-
-    if counts_df.get_column("invalid_curie_id_count").item(0) > 0:
-        violations_df = (
-            pl.scan_csv(nodes, separator="\t", truncate_ragged_lines=True, has_header=True, ignore_errors=True)
-            .select(
-                [
-                    pl.when(~pl.col("id").str.contains(CURIE_REGEX)).then(pl.col("id")).otherwise(pl.lit(None)).alias("invalid_curie_id"),
-                ]
-            )
-            .filter(pl.col("invalid_curie_id").is_not_null())
-            .collect()
-        )
-        validation_reports.append(violations_df.write_ndjson())
-
-    if counts_df.get_column("invalid_starts_with_biolink_category_count").item(0) > 0:
-        violations_df = (
-            pl.scan_csv(nodes, separator="\t", truncate_ragged_lines=True, has_header=True, ignore_errors=True)
-            .select(
-                [
-                    pl.when(~pl.col("category").str.contains(CURIE_REGEX))
-                    .then(pl.col("category"))
-                    .otherwise(pl.lit(None))
-                    .alias("invalid_starts_with_biolink_category"),
-                ]
-            )
-            .filter(pl.col("invalid_starts_with_biolink_category").is_not_null())
-            .collect()
-        )
-        validation_reports.append(violations_df.write_ndjson())
-
-    # Write validation report
-    write_report(output_format, report_file, validation_reports)
-    logging.info(f"Validation report written to {report_file}")
-
-
-def validate_kg_edges(edges, output_format, report_file):
-    """Validate a knowledge graph using optional edges TSV files."""
-    validation_reports = []
-
-    logger.info("Validating edges TSV...")
-
-    counts_df = (
-        pl.scan_csv(edges, separator="\t", truncate_ragged_lines=True, has_header=True, ignore_errors=True)
-        .select(
-            [
-                pl.col("subject").str.contains(CURIE_REGEX).sum().alias("valid_curie_subject_count"),
-                (~pl.col("subject").str.contains(CURIE_REGEX)).sum().alias("invalid_curie_subject_count"),
-                pl.col("predicate").str.contains(STARTS_WITH_BIOLINK_REGEX).sum().alias("valid_starts_with_biolink_predicate_count"),
-                (~pl.col("predicate").str.contains(STARTS_WITH_BIOLINK_REGEX)).sum().alias("invalid_starts_with_biolink_predicate_count"),
-                pl.col("object").str.contains(CURIE_REGEX).sum().alias("valid_curie_object_count"),
-                (~pl.col("object").str.contains(CURIE_REGEX)).sum().alias("invalid_curie_object_count"),
-            ]
-        )
-        .collect()
-    )
-
-    validation_reports.append(counts_df.write_ndjson())
-
-    if counts_df.get_column("invalid_curie_subject_count").item(0) > 0:
-        violations_df = (
-            pl.scan_csv(edges, separator="\t", truncate_ragged_lines=True, has_header=True, ignore_errors=True)
-            .select(
-                [
-                    pl.when(~pl.col("subject").str.contains(CURIE_REGEX))
-                    .then(pl.col("subject"))
-                    .otherwise(pl.lit(None))
-                    .alias("invalid_curie_subject"),
-                ]
-            )
-            .filter(pl.col("invalid_curie_subject").is_not_null())
-            .collect()
-        )
-        validation_reports.append(violations_df.write_ndjson())
-
-    if counts_df.get_column("invalid_curie_object_count").item(0) > 0:
-        violations_df = (
-            pl.scan_csv(edges, separator="\t", truncate_ragged_lines=True, has_header=True, ignore_errors=True)
-            .select(
-                [
-                    pl.when(~pl.col("object").str.contains(CURIE_REGEX))
-                    .then(pl.col("object"))
-                    .otherwise(pl.lit(None))
-                    .alias("invalid_curie_object"),
-                ]
-            )
-            .filter(pl.col("invalid_curie_object").is_not_null())
-            .collect()
-        )
-        validation_reports.append(violations_df.write_ndjson())
-
-    if counts_df.get_column("invalid_starts_with_biolink_predicate_count").item(0) > 0:
-        violations_df = (
-            pl.scan_csv(edges, separator="\t", truncate_ragged_lines=True, has_header=True, ignore_errors=True)
-            .select(
-                [
-                    pl.when(~pl.col("predicate").str.contains(STARTS_WITH_BIOLINK_REGEX))
-                    .then(pl.col("predicate"))
-                    .otherwise(pl.lit(None))
-                    .alias("invalid_starts_with_biolink_predicate"),
-                ]
-            )
-            .filter(pl.col("invalid_starts_with_biolink_predicate").is_not_null())
-            .collect()
-        )
-        validation_reports.append(violations_df.write_ndjson())
-
-    # Write validation report
-    write_report(output_format, report_file, validation_reports)
-    logging.info(f"Validation report written to {report_file}")
-
-
-def write_report(output_format, report_file, validation_reports):
-    """Write the validation report to a file."""
-    if report_file:
-
-        with open(report_file, "w") as report:
-            if output_format == "txt":
-                report.write("\n".join(validation_reports))
-            elif output_format == "md":
-                report.write("\n\n".join([f"## {line}" for line in validation_reports]))
-=======
     def get_report_file(self):
         """Get the path to the report file."""
-        return os.path.join(self.report_dir, f"report.{self.output_format}")
->>>>>>> d6f5ce44
+        return os.path.join(self.report_dir, f"report.{self.output_format}")