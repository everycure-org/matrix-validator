--- conflicted
+++ resolved
@@ -116,7 +116,6 @@
     write_report(output_format, report_file, validation_reports)
 
 
-<<<<<<< HEAD
 def validate_kg_nodes(nodes, output_format, report_file):
     """Validate a knowledge graph using optional nodes TSV files."""
     validation_reports = []
@@ -150,38 +149,12 @@
     # Write validation report
     write_report(output_format, report_file, validation_reports)
     logging.info(f"Validation report written to {report_file}")
-=======
-def validate_kg_edges(input, output_dir):
+
+
+def validate_kg_edges(edges, output_format, report_file):
     """Validate a knowledge graph using optional edges TSV files."""
-    # Validate nodes if provided
-    logger.info("Validating edges TSV...")
-
-    curie_regex = "^[A-Za-z_]+:.+$"
-    starts_with_biolink_regex = "^biolink:.+$"
-
-    validation_reports = (
-        pl.scan_csv(input, separator="\t", truncate_ragged_lines=True, has_header=True, ignore_errors=True)
-        .select(
-            [
-                pl.col("subject").str.contains(curie_regex).sum().alias("valid_curie_subject_count"),
-                (~pl.col("subject").str.contains(curie_regex)).sum().alias("invalid_curie_subject_count"),
-                pl.col("predicate").str.contains(starts_with_biolink_regex).sum().alias("valid_starts_with_biolink_predicate_count"),
-                (~pl.col("predicate").str.contains(starts_with_biolink_regex)).sum().alias("invalid_starts_with_biolink_predicate_count"),
-                pl.col("object").str.contains(curie_regex).sum().alias("valid_curie_object_count"),
-                (~pl.col("object").str.contains(curie_regex)).sum().alias("invalid_curie_object_count"),
-            ]
-        )
-        .collect()
-    )
-
-    # Write validation report
-    output = os.path.join(output_dir, "edges_report.json")
-    logging.info(f"Writing Validation report: {output}")
-    validation_reports.write_json(output)
->>>>>>> 1eaef2dc
-
-
-<<<<<<< HEAD
+    validation_reports = []
+
     logger.info("Validating edges TSV...")
 
     curie_regex = "^[A-Za-z_\.]+:.+$"
@@ -219,33 +192,6 @@
     # Write validation report
     write_report(output_format, report_file, validation_reports)
     logging.info(f"Validation report written to {report_file}")
-=======
-def validate_kg_nodes(input, output_dir):
-    """Validate a knowledge graph using optional nodes TSV files."""
-    # Validate nodes if provided
-    logger.info("Validating nodes TSV...")
-
-    curie_regex = "^[A-Za-z_]+:.+$"
-    starts_with_biolink_regex = "^biolink:.+$"
-
-    validation_reports = (
-        pl.scan_csv(input, separator="\t", truncate_ragged_lines=True, has_header=True, ignore_errors=True)
-        .select(
-            [
-                pl.col("id").str.contains(curie_regex).sum().alias("valid_curie_id_count"),
-                (~pl.col("id").str.contains(curie_regex)).sum().alias("invalid_curie_id_count"),
-                pl.col("category").str.contains(starts_with_biolink_regex).sum().alias("valid_starts_with_biolink_category_count"),
-                (~pl.col("category").str.contains(starts_with_biolink_regex)).sum().alias("invalid_starts_with_biolink_category_count"),
-            ]
-        )
-        .collect()
-    )
-
-    # Write validation report
-    output = os.path.join(output_dir, "edges_report.json")
-    logging.info(f"Writing Validation report: {output}")
-    validation_reports.write_json(output)
->>>>>>> 1eaef2dc
 
 
 def write_report(output_format, report_file, validation_reports):
